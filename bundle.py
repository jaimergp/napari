import configparser
import os
import platform
import re
import shutil
import subprocess
import sys
import time
from contextlib import contextmanager
from pathlib import Path

import tomlkit

APP = 'napari'

# EXTRA_REQS will be added to the bundle, in addition to those specified in
# setup.cfg.  To add additional packages to the bundle, or to override any of
# the packages listed here or in `setup.cfg, use the `--add` command line
# argument with a series of "pip install" style strings when running this file.
# For example, the following will ADD ome-zarr, and CHANGE the version of
# PySide2:
# python bundle.py --add 'PySide2==5.15.0' 'ome-zarr'

# This is now defined in setup.cfg "options.extras_require.bundle_run"
# EXTRA_REQS = []

WINDOWS = os.name == 'nt'
MACOS = sys.platform == 'darwin'
LINUX = sys.platform.startswith("linux")
HERE = os.path.abspath(os.path.dirname(__file__))
PYPROJECT_TOML = os.path.join(HERE, 'pyproject.toml')
SETUP_CFG = os.path.join(HERE, 'setup.cfg')
<<<<<<< HEAD
ARCH = (platform.machine() or "generic").lower().replace("amd64", "x86_64")
=======

>>>>>>> 099fe8be

if WINDOWS:
    BUILD_DIR = os.path.join(HERE, 'windows')
    APP_DIR = os.path.join(BUILD_DIR, APP, 'src')
    EXT, OS = 'msi', 'Windows'
elif LINUX:
    BUILD_DIR = os.path.join(HERE, 'linux')
    APP_DIR = os.path.join(BUILD_DIR, APP, f'{APP}.AppDir')
    EXT, OS = 'AppImage', 'Linux'
elif MACOS:
    BUILD_DIR = os.path.join(HERE, 'macOS')
    APP_DIR = os.path.join(BUILD_DIR, APP, f'{APP}.app')
    EXT, OS = 'dmg', 'macOS'

with open(os.path.join(HERE, "napari", "_version.py")) as f:
    match = re.search(r'version\s?=\s?\'([^\']+)', f.read())
    if match:
        VERSION = match.groups()[0].split('+')[0]


@contextmanager
def patched_toml():
    parser = configparser.ConfigParser()
    parser.read(SETUP_CFG)
    requirements = parser.get("options", "install_requires").splitlines()
    requirements = [r.split('#')[0].strip() for r in requirements if r]

    with open(PYPROJECT_TOML) as f:
        original_toml = f.read()

    toml = tomlkit.parse(original_toml)

    # Initialize EXTRA_REQS from setup.cfg 'options.extras_require.bundle_run'
    bundle_run = parser.get("options.extras_require", "bundle_run")
    EXTRA_REQS = [
        requirement.split('#')[0].strip()
        for requirement in bundle_run.splitlines()
        if requirement
    ]

    # parse command line arguments
    if '--add' in sys.argv:
        for item in sys.argv[sys.argv.index('--add') + 1 :]:
            if item.startswith('-'):
                break
            EXTRA_REQS.append(item)

    for item in EXTRA_REQS:
        _base = re.split('<|>|=', item, maxsplit=1)[0]
        for r in requirements:
            if r.startswith(_base):
                requirements.remove(r)
                break
        if _base.lower().startswith('pyqt5'):
            try:
                i = next(x for x in requirements if x.startswith('PySide'))
                requirements.remove(i)
            except StopIteration:
                pass

    requirements += EXTRA_REQS

    toml['tool']['briefcase']['app'][APP]['requires'] = requirements
    toml['tool']['briefcase']['version'] = VERSION

    print("patching pyproject.toml to version: ", VERSION)
    print(
        "patching pyproject.toml requirements to:",
        *toml['tool']['briefcase']['app'][APP]['requires'],
        sep="\n ",
    )

    if MACOS:
        # Workaround https://github.com/napari/napari/issues/2965
        # Pin revisions to releases _before_ they switched to static libs
        revision = {
            (3, 6): 'b11',
            (3, 7): 'b5',
            (3, 8): 'b4',
            (3, 9): 'b1',
        }[sys.version_info[:2]]
        app_table = toml['tool']['briefcase']['app'][APP]
        app_table.add('macOS', tomlkit.table())
        app_table['macOS']['support_revision'] = revision
        print(
            "patching pyproject.toml to pin support package to revision:",
            revision,
        )

    with open(PYPROJECT_TOML, 'w') as f:
        f.write(tomlkit.dumps(toml))

    try:
        yield
    finally:
        with open(PYPROJECT_TOML, 'w') as f:
            f.write(original_toml)


@contextmanager
def patched_dmgbuild():
    if not MACOS:
        yield
    else:
        from dmgbuild import core

        with open(core.__file__) as f:
            src = f.read()
        with open(core.__file__, 'w') as f:
            f.write(
                src.replace(
                    "shutil.rmtree(os.path.join(mount_point, '.Trashes'), True)",
                    "shutil.rmtree(os.path.join(mount_point, '.Trashes'), True);time.sleep(30)",
                )
            )
        print("patched dmgbuild.core")
        try:
            yield
        finally:
            # undo
            with open(core.__file__, 'w') as f:
                f.write(src)


def add_site_packages_to_path():
    # on mac, make sure the site-packages folder exists even before the user
    # has pip installed, so it is in sys.path on the first run
    # (otherwise, newly installed plugins will not be detected until restart)
    if MACOS:
        pkgs_dir = os.path.join(
            APP_DIR,
            'Contents',
            'Resources',
            'Support',
            'lib',
            f'python{sys.version_info.major}.{sys.version_info.minor}',
            'site-packages',
        )
        os.makedirs(pkgs_dir)
        print("created site-packages at", pkgs_dir)

    # on windows, briefcase uses a _pth file to determine the sys.path at
    # runtime.  https://docs.python.org/3/using/windows.html#finding-modules
    # We update that file with the eventual location of pip site-packages
    elif WINDOWS:
        py = "".join(map(str, sys.version_info[:2]))
        python_dir = os.path.join(BUILD_DIR, APP, 'src', 'python')
        pth = os.path.join(python_dir, f'python{py}._pth')
        with open(pth, "a") as f:
            # Append 'hello' at the end of file
            f.write(".\\\\Lib\\\\site-packages\n")
        print("added bundled site-packages to", pth)

        pkgs_dir = os.path.join(python_dir, 'Lib', 'site-packages')
        os.makedirs(pkgs_dir)
        print("created site-packages at", pkgs_dir)
        with open(os.path.join(pkgs_dir, 'readme.txt'), 'w') as f:
            f.write("this is where plugin packages will go")


def patch_wxs():
    # must run after briefcase create
    fname = os.path.join(BUILD_DIR, APP, f'{APP}.wxs')

    if os.path.exists(fname):
        with open(fname) as f:
            source = f.read()
        with open(fname, 'w') as f:
            f.write(source.replace('pythonw.exe', 'python.exe'))
            print("patched pythonw.exe -> python.exe")


def patch_python_lib_location():
    # must run after briefcase create
    support = os.path.join(
        BUILD_DIR, APP, APP + ".app", "Contents", "Resources", "Support"
    )
    python_resources = os.path.join(support, "Python", "Resources")
    if os.path.exists(python_resources):
        return
    os.makedirs(python_resources, exist_ok=True)
    for subdir in ("bin", "lib"):
        orig = os.path.join(support, subdir)
        dest = os.path.join(python_resources, subdir)
        os.symlink("../../" + subdir, dest)
        print("symlinking", orig, "to", dest)


def patch_environment_variables():
    os.environ["ARCH"] = ARCH


def add_sentinel_file():
    if MACOS:
        (Path(APP_DIR) / "Contents" / "MacOS" / ".napari_is_bundled").touch()
    elif LINUX:
        (Path(APP_DIR) / "usr" / "bin" / ".napari_is_bundled").touch()
    elif WINDOWS:
        (Path(APP_DIR) / "python" / ".napari_is_bundled").touch()
    else:
        print("!!! Sentinel files not yet implemented in", sys.platform)


def make_zip():
    import glob
    import zipfile

<<<<<<< HEAD
    artifact = glob.glob(os.path.join(BUILD_DIR, f"*.{EXT}"))[0]
    dest = f'napari-{VERSION}-{OS}-{ARCH}.zip'
=======
    if WINDOWS:
        ext, OS = '*.msi', 'Windows'
    elif LINUX:
        ext, OS = '*.AppImage', 'Linux'
    elif MACOS:
        ext, OS = '*.dmg', 'macOS'
    artifact = glob.glob(os.path.join(BUILD_DIR, ext))[0]
    dest = f'napari-{VERSION}-{OS}-{architecture()}.zip'
>>>>>>> 099fe8be

    with zipfile.ZipFile(dest, 'w', zipfile.ZIP_DEFLATED) as zf:
        zf.write(artifact, arcname=os.path.basename(artifact))
    print("created zipfile: ", dest)
    return dest


def clean():
    shutil.rmtree(BUILD_DIR, ignore_errors=True)


def bundle():
    clean()

    if LINUX:
        patch_environment_variables()

    # smoke test, and build resources
    subprocess.check_call([sys.executable, '-m', APP, '--info'])

    # the briefcase calls need to happen while the pyproject toml is patched
    with patched_toml(), patched_dmgbuild():
        # create
        cmd = ['briefcase', 'create'] + (['--no-docker'] if LINUX else [])
        subprocess.check_call(cmd)

        time.sleep(0.5)

        add_site_packages_to_path()
        add_sentinel_file()

        if MACOS:
            patch_python_lib_location()

        # build
        cmd = ['briefcase', 'build'] + (['--no-docker'] if LINUX else [])
        subprocess.check_call(cmd)

        # package
        cmd = ['briefcase', 'package']
        cmd += ['--no-sign'] if MACOS else (['--no-docker'] if LINUX else [])
        subprocess.check_call(cmd)

        # compress
        dest = make_zip()
        clean()

        return dest


if __name__ == "__main__":
    if '--clean' in sys.argv:
        clean()
        sys.exit()
    if '--version' in sys.argv:
        print(VERSION)
        sys.exit()
    if '--arch' in sys.argv:
        print(ARCH)
        sys.exit()
    print('created', bundle())<|MERGE_RESOLUTION|>--- conflicted
+++ resolved
@@ -30,11 +30,7 @@
 HERE = os.path.abspath(os.path.dirname(__file__))
 PYPROJECT_TOML = os.path.join(HERE, 'pyproject.toml')
 SETUP_CFG = os.path.join(HERE, 'setup.cfg')
-<<<<<<< HEAD
 ARCH = (platform.machine() or "generic").lower().replace("amd64", "x86_64")
-=======
-
->>>>>>> 099fe8be
 
 if WINDOWS:
     BUILD_DIR = os.path.join(HERE, 'windows')
@@ -242,19 +238,8 @@
     import glob
     import zipfile
 
-<<<<<<< HEAD
     artifact = glob.glob(os.path.join(BUILD_DIR, f"*.{EXT}"))[0]
     dest = f'napari-{VERSION}-{OS}-{ARCH}.zip'
-=======
-    if WINDOWS:
-        ext, OS = '*.msi', 'Windows'
-    elif LINUX:
-        ext, OS = '*.AppImage', 'Linux'
-    elif MACOS:
-        ext, OS = '*.dmg', 'macOS'
-    artifact = glob.glob(os.path.join(BUILD_DIR, ext))[0]
-    dest = f'napari-{VERSION}-{OS}-{architecture()}.zip'
->>>>>>> 099fe8be
 
     with zipfile.ZipFile(dest, 'w', zipfile.ZIP_DEFLATED) as zf:
         zf.write(artifact, arcname=os.path.basename(artifact))
